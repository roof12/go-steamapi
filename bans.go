package steamapi

import (
	"net/url"
	"strconv"
	"strings"
)

type playerBansJSON struct {
	Players []PlayerBan
}

// PlayerBan contains all ban status for community, VAC and economy
type PlayerBan struct {
<<<<<<< HEAD
	SteamId         uint64 `json:"SteamId,string"`
	CommunityBanned bool
	VACBanned       bool
	EconomyBan      string
}

func GetPlayerBans(ids []uint64, apiKey string) ([]PlayerBan, error) {
	getPlayerBans := NewSteamMethod("ISteamUser", "GetPlayerBans", 1)

	strIds := make([]string, len(ids))
	for _, id := range ids {
		strIds = append(strIds, strconv.FormatUint(id, 10))
=======
	SteamID          uint64 `json:"SteamId,string"`
	CommunityBanned  bool
	VACBanned        bool
	EconomyBan       string
	NumberOfVACBans  uint
	DaysSinceLastBan uint
	NumberOfGameBans uint
}

// GetPlayerBans takes a list of steamIDs and returns PlayerBan slice
func GetPlayerBans(steamIDs []uint64, apiKey string) ([]PlayerBan, error) {
	var getPlayerBans = NewSteamMethod("ISteamUser", "GetPlayerBans", 1)
	strSteamIDs := make([]string, len(steamIDs))
	for _, id := range steamIDs {
		strSteamIDs = append(strSteamIDs, strconv.FormatUint(id, 10))
>>>>>>> d668f8a7
	}

	data := url.Values{}
	data.Add("key", apiKey)
	data.Add("steamids", strings.Join(strSteamIDs, ","))

	var resp playerBansJSON
	err := getPlayerBans.Request(data, &resp)
	if err != nil {
		return nil, err
	}

	return resp.Players, nil
}<|MERGE_RESOLUTION|>--- conflicted
+++ resolved
@@ -12,20 +12,6 @@
 
 // PlayerBan contains all ban status for community, VAC and economy
 type PlayerBan struct {
-<<<<<<< HEAD
-	SteamId         uint64 `json:"SteamId,string"`
-	CommunityBanned bool
-	VACBanned       bool
-	EconomyBan      string
-}
-
-func GetPlayerBans(ids []uint64, apiKey string) ([]PlayerBan, error) {
-	getPlayerBans := NewSteamMethod("ISteamUser", "GetPlayerBans", 1)
-
-	strIds := make([]string, len(ids))
-	for _, id := range ids {
-		strIds = append(strIds, strconv.FormatUint(id, 10))
-=======
 	SteamID          uint64 `json:"SteamId,string"`
 	CommunityBanned  bool
 	VACBanned        bool
@@ -41,7 +27,6 @@
 	strSteamIDs := make([]string, len(steamIDs))
 	for _, id := range steamIDs {
 		strSteamIDs = append(strSteamIDs, strconv.FormatUint(id, 10))
->>>>>>> d668f8a7
 	}
 
 	data := url.Values{}
