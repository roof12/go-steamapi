--- conflicted
+++ resolved
@@ -28,23 +28,14 @@
 	}
 }
 
-<<<<<<< HEAD
-// Fetches the friends of the given steam id and returns the result.
-=======
 // GetFriendsList Fetches the friends of the given steam id and returns the result.
->>>>>>> d668f8a7
 //
 // It returns nil if the profile is private or if there were no friends
 // found for the given relationship. In either one of both cases, no error
 // is returned.
-<<<<<<< HEAD
-func GetFriendsList(id uint64, filter Relationship, apiKey string) ([]SteamFriend, error) {
-	getFriendsList := NewSteamMethod("ISteamUser", "GetFriendList", 1)
-=======
 func GetFriendsList(steamID uint64, filter Relationship, apiKey string) ([]SteamFriend, error) {
 
 	var getFriendsList = NewSteamMethod("ISteamUser", "GetFriendList", 1)
->>>>>>> d668f8a7
 
 	data := url.Values{}
 	data.Add("key", apiKey)
